--- conflicted
+++ resolved
@@ -15,13 +15,9 @@
     using System.Collections.Generic;
     using System.Diagnostics;
     using System.IO;
-<<<<<<< HEAD
     using System.Linq;
     using System.Threading;
     using System.Threading.Tasks;
-=======
-    using System.Management;
->>>>>>> eba1804d
     using System.Web;
 
     using ImageProcessor.Configuration;
@@ -120,9 +116,10 @@
             {
                 ImageProcessorBootstrapper.Instance.Logger.Log(typeof(PostProcessor), $"Unable to post process image for request {context.Request.Unvalidated.Url} within {timeout}ms. Original image returned.");
             }
-            catch
+            catch (Exception ex)
             {
                 // Some security policies don't allow execution of programs in this way
+                ImageProcessorBootstrapper.Instance.Logger.Log(typeof(PostProcessor), ex.Message);
             }
             finally
             {
@@ -136,7 +133,6 @@
                         File.Delete(sourceFile);
                     }
 
-<<<<<<< HEAD
                     if (destinationFile != null && File.Exists(destinationFile))
                     {
                         File.SetAttributes(destinationFile, FileAttributes.Normal);
@@ -148,50 +144,6 @@
                     // Normally a no no, but logging would be excessive + temp files get cleaned up eventually.
                 }
             }
-=======
-                // Recursively kill all child processes.
-                void KillProcessAndChildren(int pid)
-                {
-                    using (var searcher = new ManagementObjectSearcher($"Select * From Win32_Process Where ParentProcessID={pid}"))
-                    {
-                        ManagementObjectCollection moc = searcher.Get();
-                        foreach (ManagementBaseObject mo in moc)
-                        {
-                            KillProcessAndChildren(Convert.ToInt32(mo["ProcessID"]));
-                        }
-
-                        try
-                        {
-                            Process proc = Process.GetProcessById(pid);
-                            proc.Kill();
-                        }
-                        catch
-                        {
-                            // Process already exited.
-                        }
-                    }
-                }
-
-                // Wait for processing to finish, but not more than our timeout.
-                if (!process.WaitForExit(timeout))
-                {
-                    KillProcessAndChildren(process.Id);
-                    ImageProcessorBootstrapper.Instance.Logger.Log(
-                        typeof(PostProcessor),
-                        $"Unable to post process image for request {url} within {timeout}ms. Original image returned.");
-                }
-            }
-            catch (Exception ex)
-            {
-                // Some security policies don't allow execution of programs in this way.
-                ImageProcessorBootstrapper.Instance.Logger.Log(typeof(PostProcessor), ex.Message);
-            }
-            finally
-            {
-                // Make sure we always dispose and release
-                process?.Dispose();
-            }
->>>>>>> eba1804d
 
             // ALways return stream (even if it's not optimized)
             stream.Position = 0;
